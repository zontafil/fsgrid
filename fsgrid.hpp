#pragma once
/*
  Copyright (C) 2016 Finnish Meteorological Institute
  Copyright (C) 2016 CSC -IT Center for Science 

  This file is part of fsgrid
 
  fsgrid is free software: you can redistribute it and/or modify
  it under the terms of the GNU General Public License as published by
  the Free Software Foundation, either version 3 of the License, or
  (at your option) any later version.

  fsgrid is distributed in the hope that it will be useful,
  but WITHOUT ANY WARRANTY;
  without even the implied warranty of
  MERCHANTABILITY or FITNESS FOR A PARTICULAR PURPOSE.  See the
  GNU General Public License for more details.

  You should have received a copy of the GNU General Public License
  along with fsgrid.  If not, see <http://www.gnu.org/licenses/>.
*/
#include <array>
#include <vector>
#include <mpi.h>
#include <iostream>
#include <limits>
#include <stdint.h>
#include <cassert>
#ifdef __CUDACC__
   #define ARCH_HOSTDEV __host__ __device__
   #include "cuda.h"
   #include "cuda_runtime.h"
#else
   #define ARCH_HOSTDEV 
#endif 





struct FsGridTools{

   //! Helper function: calculate position of the local coordinate space for the given dimension
   // \param globalCells Number of cells in the global Simulation, in this dimension
   // \param ntasks Total number of tasks in this dimension
   // \param my_n This task's position in this dimension
   // \return Cell number at which this task's domains cells start (actual cells, not counting ghost cells)
   static int32_t calcLocalStart(int32_t globalCells, int ntasks, int my_n) {
      int n_per_task = globalCells / ntasks;
      int remainder = globalCells % ntasks;

      if(my_n < remainder) {
         return my_n * (n_per_task+1);
      } else {
         return my_n * n_per_task + remainder;
      }
   }
      //! Helper function: calculate size of the local coordinate space for the given dimension
      // \param globalCells Number of cells in the global Simulation, in this dimension
      // \param ntasks Total number of tasks in this dimension
      // \param my_n This task's position in this dimension
      // \return Nmuber of cells for this task's local domain (actual cells, not counting ghost cells)
      static int32_t calcLocalSize(int32_t globalCells, int ntasks, int my_n) {
         int n_per_task = globalCells/ntasks;
         int remainder = globalCells%ntasks;
         if(my_n < remainder) {
            return n_per_task+1;
         } else {
            return n_per_task;
         }
      }


      //! Helper function to optimize decomposition of this grid over the given number of tasks
      static void computeDomainDecomposition(const int GlobalSize[3], int nProcs, std::array<int,3>& processDomainDecomposition) {
         std::array<double, 3> systemDim;
         std::array<double, 3 > processBox;
         double optimValue = std::numeric_limits<double>::max();
         for(int i = 0; i < 3; i++) {
            systemDim[i] = (double)GlobalSize[i];
         }
         processDomainDecomposition = {1, 1, 1};
         for (int i = 1; i <= std::min(nProcs, GlobalSize[0]); i++) {
            processBox[0] = std::max(systemDim[0]/i, 1.0);
            for (int j = 1; j <= std::min(nProcs, GlobalSize[1]) ; j++) {
               if( i * j  > nProcs )
                  break;
               processBox[1] = std::max(systemDim[1]/j, 1.0);
               for (int k = 1; k <= std::min(nProcs, GlobalSize[2]); k++) {
                  if( i * j * k > nProcs )
                     break;
                  processBox[2] = std::max(systemDim[2]/k, 1.0);
                  double value = 
                     10 * processBox[0] * processBox[1] * processBox[2] + 
                     (i > 1 ? processBox[1] * processBox[2]: 0) +
                     (j > 1 ? processBox[0] * processBox[2]: 0) +
                     (k > 1 ? processBox[0] * processBox[1]: 0);

                  if(value < optimValue ){
                     optimValue = value;
                     processDomainDecomposition[0] = i;
                     processDomainDecomposition[1] = j;
                     processDomainDecomposition[2] = k;
                  }
               }
            }
         }

         if(optimValue == std::numeric_limits<double>::max() ||
               processDomainDecomposition[0] * processDomainDecomposition[1] * processDomainDecomposition[2] != nProcs) {
            std::cerr << "FSGrid domain decomposition failed, are you running on a prime number of tasks?" << std::endl;
            throw std::runtime_error("FSGrid computeDomainDecomposition failed");
         }
      }

};


struct FsGridCouplingInformation {
   std::vector<int> externalRank; //!< MPI rank that each cell is being communicated to externally

   void setCouplingSize(size_t totalStorageSize) {

      // Set up coupling information to external grid (fill with MPI_PROC_NULL to begin with)
      // Before actual grid coupling can be done, this information has to be filled in.
      if(externalRank.size() != totalStorageSize) {
         externalRank.resize(totalStorageSize);
      }
      for(uint i=0; i<externalRank.size(); i++) {
         externalRank[i] = MPI_PROC_NULL;
      }
   }
};

/*! Simple cartesian, non-loadbalancing MPI Grid for use with the fieldsolver
 *
 * \param T datastructure containing the field in each cell which this grid manages
 * \param stencil ghost cell width of this grid
 */
template <typename T, int TDim, int stencil> class FsGrid : public FsGridTools{

   public:

      typedef int64_t LocalID;
      typedef int64_t GlobalID;
      T* data;

   // Legacy constructor from coupling reference
   FsGrid(int32_t globalSize[3], MPI_Comm parent_comm, std::array<bool,3> isPeriodic, FsGridCouplingInformation& coupling) : FsGrid(globalSize, parent_comm, isPeriodic, &coupling) {}

   // Legacy constructor from coupling reference
   FsGrid(std::array<int32_t,3> globalSize, MPI_Comm parent_comm, std::array<bool,3> isPeriodic, FsGridCouplingInformation& coupling) : FsGrid(globalSize, parent_comm, isPeriodic, &coupling) {}

      /*! Constructor for this grid.
       * \param globalSize Cell size of the global simulation domain.
       * \param MPI_Comm The MPI communicator this grid should use.
       * \param isPeriodic An array specifying, for each dimension, whether it is to be treated as periodic.
       */
<<<<<<< HEAD
   FsGrid(int32_t globalSize[3], MPI_Comm parent_comm, std::array<bool,3> isPeriodic, FsGridCouplingInformation* coupling)
            : globalSize{globalSize[0], globalSize[1], globalSize[2]}, coupling(coupling) {
=======
   FsGrid(std::array<int32_t,3> globalSize, MPI_Comm parent_comm, std::array<bool,3> isPeriodic, FsGridCouplingInformation* coupling)
            : globalSize(globalSize), coupling(coupling) {
>>>>>>> d6515c0a
         int status;
         int size;

         status = MPI_Comm_size(parent_comm, &size);

         // Heuristically choose a good domain decomposition for our field size
         computeDomainDecomposition(globalSize, size, ntasks);
         
         //set private array
         periodic = isPeriodic;
         //set temporary int array for MPI_Cart_create
         std::array<int, 3> isPeriodicInt;
         for(unsigned int i=0; i < isPeriodic.size(); i++) {
            isPeriodicInt[i] = (int)isPeriodic[i];
         }  
         
         // Create cartesian communicator. Note, that reorder is false so
         // ranks match the ones in parent_comm
         status = MPI_Cart_create(parent_comm, 3, ntasks.data(), isPeriodicInt.data(), 0, &comm3d);
         if(status != MPI_SUCCESS) {
            std::cerr << "Creating cartesian communicatior failed when attempting to create FsGrid!" << std::endl;
            throw std::runtime_error("FSGrid communicator setup failed");
         }

         status = MPI_Comm_rank(comm3d, &rank);
         if(status != MPI_SUCCESS) {
            std::cerr << "Getting rank failed when attempting to create FsGrid!" << std::endl;

            // Without a rank, there's really not much we can do. Just return an uninitialized grid
            // (I suppose we'll crash after this, anyway)
            return;
         }


         // Determine our position in the resulting task-grid
         status = MPI_Cart_coords(comm3d, rank, 3, taskPosition.data());
         if(status != MPI_SUCCESS) {
            std::cerr << "Rank " << rank
               << " unable to determine own position in cartesian communicator when attempting to create FsGrid!"
               << std::endl;
         }

         // Allocate the array of neighbours
         for(int i=0; i<size; i++) {
            neighbour_index.push_back(MPI_PROC_NULL);
         }
         for(int i=0; i<27; i++) {
            neighbour[i]=MPI_PROC_NULL;
         }

         // Get the IDs of the 26 direct neighbours
         for(int x=-1; x<=1;x++) {
            for(int y=-1; y<=1;y++) {
               for(int z=-1; z<=1; z++) {
                  std::array<int,3> neighPosition;

                  /*
                   * Figure out the coordinates of the neighbours in all three
                   * directions
                   */
                  neighPosition[0]=taskPosition[0]+x;
                  if(isPeriodic[0]) {
                     neighPosition[0] += ntasks[0];
                     neighPosition[0] %= ntasks[0];
                  }

                  neighPosition[1]=taskPosition[1]+y;
                  if(isPeriodic[1]) {
                     neighPosition[1] += ntasks[1];
                     neighPosition[1] %= ntasks[1];
                  }

                  neighPosition[2]=taskPosition[2]+z;
                  if(isPeriodic[2]) {
                     neighPosition[2] += ntasks[2];
                     neighPosition[2] %= ntasks[2];
                  }

                  /*
                   * If those coordinates exist, figure out the responsible CPU
                   * and store its rank
                   */
                  if(neighPosition[0]>=0 && neighPosition[0]<ntasks[0] && neighPosition[1]>=0
                        && neighPosition[1]<ntasks[1] && neighPosition[2]>=0 && neighPosition[2]<ntasks[2]) {

                     // Calculate the rank
                     int neighRank;
                     status = MPI_Cart_rank(comm3d, neighPosition.data(), &neighRank);
                     if(status != MPI_SUCCESS) {
                        std::cerr << "Rank " << rank << " can't determine neighbour rank at position [";
                        for(int i=0; i<3; i++) {
                           std::cerr << neighPosition[i] << ", ";
                        }
                        std::cerr << "]" << std::endl;
                     }

                     // Forward lookup table
                     neighbour[(x+1)*9+(y+1)*3+(z+1)]=neighRank;

                     // Reverse lookup table
                     if(neighRank >= 0 && neighRank < size) {
                        neighbour_index[neighRank]=(char) ((x+1)*9+(y+1)*3+(z+1));
                     }
                  } else {
                     neighbour[(x+1)*9+(y+1)*3+(z+1)]=MPI_PROC_NULL;
                  }
               }
            }
         }


         // Determine size of our local grid
         for(int i=0; i<3; i++) {
            localSize[i] = calcLocalSize(globalSize[i],ntasks[i], taskPosition[i]);
            localStart[i] = calcLocalStart(globalSize[i],ntasks[i], taskPosition[i]);
         }

         if(  localSize[0] == 0 || (globalSize[0] > stencil && localSize[0] < stencil)
           || localSize[1] == 0 || (globalSize[1] > stencil && localSize[1] < stencil)
           || localSize[2] == 0 || (globalSize[2] > stencil && localSize[2] < stencil)) {
            std::cerr << "FSGrid space partitioning leads to a space that is too small on Rank " << rank << "." <<std::endl;
            std::cerr << "Please run with a different number of Tasks, so that space is better divisible." <<std::endl;
            throw std::runtime_error("FSGrid too small domains");
         }

         // Allocate local storage array
         totalStorageSize=1;
         for(int i=0; i<3; i++) {
            if(globalSize[i] <= 1) {
               // Collapsed dimension => only one cell thick
               storageSize[i] = 1;
            } else {
               // Size of the local domain + 2* size for the ghost cell stencil
               storageSize[i] = (localSize[i] + stencil*2);
            }
            totalStorageSize *= storageSize[i];
         }
<<<<<<< HEAD
         // data = new std::vector<T>(totalStorageSize);
         data = (T*) malloc(totalStorageSize * TDim * sizeof(T));
=======
         data.resize(totalStorageSize);
>>>>>>> d6515c0a
         coupling->setCouplingSize(totalStorageSize);

         MPI_Datatype mpiTypeT;
         MPI_Type_contiguous(TDim * sizeof(T), MPI_BYTE, &mpiTypeT);
         for(int x=-1; x<=1;x++) {
            for(int y=-1; y<=1;y++) {
               for(int z=-1; z<=1; z++) {
                  neighbourSendType[(x+1) * 9 + (y + 1) * 3 + (z + 1)] = MPI_DATATYPE_NULL;
                  neighbourReceiveType[(x+1) * 9 + (y + 1) * 3 + (z + 1)] = MPI_DATATYPE_NULL;
               }
            }
         }
         
         // Compute send and receive datatypes

         //loop through the shifts in the different directions
         for(int x=-1; x<=1;x++) {
            for(int y=-1; y<=1;y++) {
               for(int z=-1; z<=1; z++) {
                  int subarraySize[3];
                  int subarrayStart[3];                  
                  const int shiftId = (x+1) * 9 + (y + 1) * 3 + (z + 1);
                  
                  
                  if((storageSize[0] == 1 && x!= 0 ) ||
                     (storageSize[1] == 1 && y!= 0 ) ||
                     (storageSize[2] == 1 && z!= 0 ) ||
                     (x == 0 && y == 0 && z == 0)){
                     //skip flat dimension for 2 or 1D simulations, and self
                     neighbourSendType[shiftId] = MPI_DATATYPE_NULL;
                     neighbourReceiveType[shiftId] = MPI_DATATYPE_NULL;
                     continue;
                  }

                  subarraySize[0] = (x == 0) ? localSize[0] : stencil;
                  subarraySize[1] = (y == 0) ? localSize[1] : stencil;
                  subarraySize[2] = (z == 0) ? localSize[2] : stencil;

                  if( x == 0 || x == -1 )
                     subarrayStart[0] = stencil;
                  else if (x == 1)
                     subarrayStart[0] = storageSize[0] - 2 * stencil;
                  if( y == 0 || y == -1 )
                     subarrayStart[1] = stencil;
                  else if (y == 1)
                     subarrayStart[1] = storageSize[1] - 2 * stencil;
                  if( z == 0 || z == -1 )
                     subarrayStart[2] = stencil;
                  else if (z == 1)
                     subarrayStart[2] = storageSize[2] - 2 * stencil;
                  
                  for(int i = 0;i < 3; i++)
                     if(storageSize[i] == 1) 
                        subarrayStart[i] = 0;

                  int swappedStorageSize[3] = {storageSize[0], storageSize[1], storageSize[2]};
                  swapArray(swappedStorageSize);
                  swapArray(subarraySize);
                  swapArray(subarrayStart);                  
                  MPI_Type_create_subarray(3,
                                           swappedStorageSize,
                                           subarraySize,
                                           subarrayStart,
                                           MPI_ORDER_C,
                                           mpiTypeT,
                                           &(neighbourSendType[shiftId]) );
                  
                  if(x == 1 )
                     subarrayStart[0] = 0;
                  else if (x == 0)
                     subarrayStart[0] = stencil;
                  else if (x == -1)
                     subarrayStart[0] = storageSize[0] -  stencil;
                  if(y == 1 )
                     subarrayStart[1] = 0;
                  else if (y == 0)
                     subarrayStart[1] = stencil;
                  else if (y == -1)
                     subarrayStart[1] = storageSize[1] -  stencil;
                  if(z == 1 )
                     subarrayStart[2] = 0;
                  else if (z == 0)
                     subarrayStart[2] = stencil;
                  else if (z == -1)
                     subarrayStart[2] = storageSize[2] -  stencil;
                  for(int i = 0;i < 3; i++)
                     if(storageSize[i] == 1) 
                        subarrayStart[i] = 0;
                  
                  swapArray(subarrayStart);                  
                  MPI_Type_create_subarray(3,
                                           swappedStorageSize,
                                           subarraySize,
                                           subarrayStart,
                                           MPI_ORDER_C,
                                           mpiTypeT,
                                           &(neighbourReceiveType[shiftId]));
                  
               }
            }
         }
         
         for(int i=0;i<27;i++){
            if(neighbourReceiveType[i] != MPI_DATATYPE_NULL)
               MPI_Type_commit(&(neighbourReceiveType[i]));
            if(neighbourSendType[i] != MPI_DATATYPE_NULL)
               MPI_Type_commit(&(neighbourSendType[i]));
         }


      }

      /*! Sets the data pointer to the given vector
       * \param data pointer to the data vector
       */
      void setData(T *data) {
         this->data = data;
      }

      /*! Finalize instead of destructor, as the MPI calls fail after the main program called MPI_Finalize().
       *  Cleans up the cartesian communicator
       */
      void finalize() {
         for(int i=0;i<27;i++){
            if(neighbourReceiveType[i] != MPI_DATATYPE_NULL)
               MPI_Type_free(&(neighbourReceiveType[i]));
            if(neighbourSendType[i] != MPI_DATATYPE_NULL)
               MPI_Type_free(&(neighbourSendType[i]));
         }
         MPI_Comm_free(&comm3d);
      }

      /*! Returns the task responsible, and its localID for handling the cell with the given GlobalID
       * \param id GlobalID of the cell for which task is to be determined
       * \return a task for the grid's cartesian communicator
       */
      std::pair<int,LocalID> getTaskForGlobalID(GlobalID id) {
         // Transform globalID to global cell coordinate
         std::array<int, 3> cell = globalIDtoCellCoord(id);

         // Find the index in the task grid this Cell belongs to
         std::array<int, 3> taskIndex;
         for(int i=0; i<3; i++) {
            int n_per_task = globalSize[i] / ntasks[i];
            int remainder = globalSize[i] % ntasks[i];

            if(cell[i] < remainder * (n_per_task+1)) {
               taskIndex[i] = cell[i] / (n_per_task + 1);
            } else {
               taskIndex[i] = remainder + (cell[i] - remainder*(n_per_task+1)) / n_per_task;
            }
         }

         // Get the task number from the communicator
         std::pair<int,LocalID> retVal;
         int status = MPI_Cart_rank(comm3d, taskIndex.data(), &retVal.first);
         if(status != MPI_SUCCESS) {
            std::cerr << "Unable to find FsGrid rank for global ID " << id << " (coordinates [";
            for(int i=0; i<3; i++) {
               std::cerr << cell[i] << ", ";
            }
            std::cerr << "]" << std::endl;
            return std::pair<int,LocalID>(MPI_PROC_NULL,0);
         }

         // Determine localID of that cell within the target task
         std::array<int, 3> thatTasksStart;
         std::array<int, 3> thatTaskStorageSize;
         for(int i=0; i<3; i++) {
            thatTasksStart[i] = calcLocalStart(globalSize[i], ntasks[i], taskIndex[i]);
            thatTaskStorageSize[i] = calcLocalSize(globalSize[i], ntasks[i], taskIndex[i]) + 2 * stencil;
         }

         retVal.second = 0;
         int stride = 1;
         for(int i=0; i<3; i++) {
            if(globalSize[i] <= 1) {
               // Collapsed dimension, doesn't contribute.
               retVal.second += 0;
            } else {
               retVal.second += stride*(cell[i] - thatTasksStart[i] + stencil);
               stride *= thatTaskStorageSize[i];
            }
         }
         
         return retVal;
      }

      /*! Transform global cell coordinates into the local domain.
       * If the coordinates are out of bounds, (-1,-1,-1) is returned.
       * \param x The cell's global x coordinate
       * \param y The cell's global y coordinate
       * \param z The cell's global z coordinate
       */
      std::array<int, 3> globalToLocal(int x, int y, int z) {
         std::array<int, 3> retval;
         retval[0] = x - localStart[0];
         retval[1] = y - localStart[1];
         retval[2] = z - localStart[2];

         if(retval[0] >= localSize[0] || retval[1] >= localSize[1] || retval[2] >= localSize[2]
               || retval[0] < 0 || retval[1] < 0 || retval[2] < 0) {
            return {-1,-1,-1};
         }

         return retval;
      }

      /*! Determine the cell's GlobalID from its local x,y,z coordinates
       * \param x The cell's task-local x coordinate
       * \param y The cell's task-local y coordinate
       * \param z The cell's task-local z coordinate
       */
      GlobalID GlobalIDForCoords(int x, int y, int z) {
         return x + localStart[0] + globalSize[0] * (y + localStart[1]) + globalSize[0] * globalSize[1] * (z + localStart[2]);
      }
      /*! Determine the cell's LocalID from its local x,y,z coordinates
       * \param x The cell's task-local x coordinate
       * \param y The cell's task-local y coordinate
       * \param z The cell's task-local z coordinate
       */
      ARCH_HOSTDEV LocalID LocalIDForCoords(int x, int y, int z) {
         LocalID index=0;
         if(globalSize[2] > 1) {
            index += storageSize[0]*storageSize[1]*(stencil+z);
         }
         if(globalSize[1] > 1) {
            index += storageSize[0]*(stencil+y);
         }
         if(globalSize[0] > 1 ) {
            index += stencil+x;
         }

         return index;
      }

      /*! Prepare for transfer of Rank information from a coupled grid.
       * Setup MPI Irecv requests to recieve data for each grid cell, and prepare
       * buffer space to hold the MPI requests of the sends.
       *
       * \param cellsToCouple How many cells are going to be coupled
       */
      void setupForGridCoupling(int cellsToCouple) {
         int status;
         // Make sure we have sufficient buffer space to store our mpi
         // requests. Here only for receives, sends are done with blocking routine.
         requests.resize(localSize[0]*localSize[1]*localSize[2]);
         numRequests=0;

         // If previous coupling information was present, remove it.
         for(uint i=0; i<coupling->externalRank.size(); i++) {
            coupling->externalRank[i] = MPI_PROC_NULL;
         }

         for(int z=0; z<localSize[2]; z++) {
            for(int y=0; y<localSize[1]; y++) {
               for(int x=0; x<localSize[0]; x++) {
                  // Calculate LocalID for this cell
                  LocalID thisCell = LocalIDForCoords(x,y,z);
                  assert(numRequests < requests.size());
                  assert(thisCell < coupling->externalRank.size());
                  status = MPI_Irecv(&coupling->externalRank[thisCell], 1, MPI_INT, MPI_ANY_SOURCE, thisCell, comm3d,
                        &requests[numRequests++]);
                  if(status != MPI_SUCCESS) {
                     std::cerr << "Error setting up MPI Irecv in FsGrid::setupForGridCoupling" << std::endl;
                  }
               }
            }
         }
      }

      /*! Set the MPI rank responsible for external communication with the given cell.
       * If, for example, a separate grid is used in another part of the code, this would be the rank
       * in that grid, responsible for the information in this cell.
       *
       * This only needs to be called if the association changes (such as: on startup, and in a load
       * balancing step)
       *
       * \param id Global cell ID to be addressed
       * \iparam cellRank Rank that owns the cell in the other external grid.
       */
      void setGridCoupling(GlobalID id, int cellRank) {
         // Determine Task and localID that this cell belongs to
         std::pair<int,LocalID> TaskLid = getTaskForGlobalID(id);
         int status;
         status = MPI_Send(&cellRank, 1, MPI_INT, TaskLid.first, TaskLid.second, comm3d);
         if(status != MPI_SUCCESS) {
            std::cerr << "Error setting up MPI Isend in FsGrid::setGridCoupling" << std::endl;
         }
      }

      /*! Called after setting up the transfers into or out of this grid.
       * Basically only does a MPI_Waitall for all requests.
       */
      void finishGridCoupling() {
         assert(numRequests == requests.size());
         MPI_Waitall(numRequests, requests.data(), MPI_STATUSES_IGNORE);
         numRequests=0;
         MPI_Barrier(comm3d);
      }

      /*! Prepare for transfer of grid cell data into this grid. 
       * Setup MPI Irecv requests to recieve data for each grid cell, and prepare
       * buffer space to hold the MPI requests of the sends.
       *
       * \param cellsToSend How many cells are going to be sent by this task
       */
      void setupForTransferIn(int cellsToSend) {
         int status;
         // Make sure we have sufficient buffer space to store our mpi requests
         requests.resize(localSize[0]*localSize[1]*localSize[2] + cellsToSend);
         numRequests=0;

         for(int z=0; z<localSize[2]; z++) {
            for(int y=0; y<localSize[1]; y++) {
               for(int x=0; x<localSize[0]; x++) {
                  // Calculate LocalID for this cell
                  LocalID thisCell = LocalIDForCoords(x,y,z);
                  assert(numRequests < requests.size());
                  status = MPI_Irecv(get(thisCell), sizeof(T), MPI_BYTE, coupling->externalRank[thisCell],
                                     thisCell, comm3d, &requests[numRequests++]);
                  if(status != MPI_SUCCESS) {
                     std::cerr << "Error setting up MPI Irecv in FsGrid::setupForTransferIn" << std::endl;
                  }
               }
            }
         }
      }

      /*! Set grid cell wtih the given ID to the value specified. Note that this doesn't need to be a local cell.
       * Note that this function should be concurrently called by all tasks, to allow for point-to-point communication.
       * \param id Global cell ID to be filled
       * \iparam value New value to be assigned to it
       */
      void transferDataIn(GlobalID id, T* value) {

         // Determine Task and localID that this cell belongs to
         std::pair<int,LocalID> TaskLid = getTaskForGlobalID(id);

         // Build the MPI Isend request for this cell
         int status;
         assert(numRequests < requests.size());
         status = MPI_Isend(value, sizeof(T), MPI_BYTE, TaskLid.first, TaskLid.second, comm3d,
               &requests[numRequests++]);
         if(status != MPI_SUCCESS) {
            std::cerr << "Error setting up MPI Isend in FsGrid::transferDataIn" << std::endl;
         }
      }
      /*! Called after setting up the transfers into or out of this grid.
       * Basically only does a MPI_Waitall for all requests.
       */
      void finishTransfersIn() {
         assert(numRequests == requests.size());
         MPI_Waitall(numRequests,requests.data(),MPI_STATUSES_IGNORE);
         numRequests = 0;
         
      }


      /*! Prepare for transfer of grid cell data out of this grid.
       * Setup MPI Isend requests to send data for each grid cell, and prepare
       * buffer space to hold the MPI requests of the sends.
       *
       * \param cellsToSend How many cells are going to be sent by this task
       */
      void setupForTransferOut(int cellsToReceive) {
         // Make sure we have sufficient buffer space to store our mpi requests
         requests.resize(localSize[0]*localSize[1]*localSize[2] + cellsToReceive);
         numRequests=0;
      }

      /*! Get the value of the grid cell wtih the given ID. Note that this doesn't need to be a local cell.
       * \param id Global cell ID to be read
       * \iparam target Location that the result is to be stored in
       */
      void transferDataOut(GlobalID id, T* target) {

         // Determine Task and localID that this cell belongs to
         std::pair<int,LocalID> TaskLid = getTaskForGlobalID(id);

         // Build the MPI Irecv request for this cell
         int status;
         assert(numRequests < requests.size());
         status = MPI_Irecv(target, sizeof(T), MPI_BYTE, TaskLid.first, TaskLid.second, comm3d,
               &requests[numRequests++]);
         if(status != MPI_SUCCESS) {
            std::cerr << "Error setting up MPI Irecv in FsGrid::transferDataOut" << std::endl;
         }
      }

      /*! Finalize the transfer of data out of this grid, re-integrating it back
       *! into the locations where it came from.
       * This method assumes that transferDataOut() has been called for each cell beforehand,
       * so that appropriate recieve buffers exist in the target ranks.
       */
      void finishTransfersOut() {
         int status;
         for(int z=0; z<localSize[2]; z++) {
            for(int y=0; y<localSize[1]; y++) {
               for(int x=0; x<localSize[0]; x++) {
                  // Calculate LocalID for this cell
                  LocalID thisCell = LocalIDForCoords(x,y,z);
                  assert(numRequests < requests.size());
                  status = MPI_Isend(get(thisCell), sizeof(T), MPI_BYTE, coupling->externalRank[thisCell], thisCell, comm3d,
                        &requests[numRequests++]);
                  if(status != MPI_SUCCESS) {
                     std::cerr << "Error setting up MPI Isend in FsGrid::setupForTransferOut" << std::endl;
                  }
               }
            }
         }
         assert(numRequests == requests.size());
         MPI_Waitall(numRequests,requests.data(),MPI_STATUSES_IGNORE);
         numRequests = 0;
      }

      /*! Perform ghost cell communication.
       */
      void updateGhostCells() {
         //TODO, faster with simultaneous isends& ireceives?
         std::array<MPI_Request, 27> receiveRequests;
         std::array<MPI_Request, 27> sendRequests;
         
         for(int i = 0; i < 27; i++){
            receiveRequests[i] = MPI_REQUEST_NULL;
            sendRequests[i] = MPI_REQUEST_NULL;
         }
         
         
         for(int x=-1; x<=1;x++) {
            for(int y=-1; y<=1;y++) {
               for(int z=-1; z<=1; z++) {
                  int shiftId = (x+1) * 9 + (y + 1) * 3 + (z + 1);
                  int receiveId = (1 - x) * 9 + ( 1 - y) * 3 + ( 1 - z);
                  if(neighbour[receiveId] != MPI_PROC_NULL &&
                     neighbourSendType[shiftId] != MPI_DATATYPE_NULL) {
                     // MPI_Irecv(data.data(), 1, neighbourReceiveType[shiftId], neighbour[receiveId], shiftId, comm3d, &(receiveRequests[shiftId]));
                     MPI_Irecv(data, 1, neighbourReceiveType[shiftId], neighbour[receiveId], shiftId, comm3d, &(receiveRequests[shiftId]));
                  }
               }
            }
         }
         
         for(int x=-1; x<=1;x++) {
            for(int y=-1; y<=1;y++) {
               for(int z=-1; z<=1; z++) {
                  int shiftId = (x+1) * 9 + (y + 1) * 3 + (z + 1);
                  int sendId = shiftId;
                  if(neighbour[sendId] != MPI_PROC_NULL &&
                     neighbourSendType[shiftId] != MPI_DATATYPE_NULL) {
                     // MPI_Isend(data.data(), 1, neighbourSendType[shiftId], neighbour[sendId], shiftId, comm3d, &(sendRequests[shiftId]));
                     MPI_Isend(data, 1, neighbourSendType[shiftId], neighbour[sendId], shiftId, comm3d, &(sendRequests[shiftId]));
                  }
               }
            }
         }
         MPI_Waitall(27, receiveRequests.data(), MPI_STATUSES_IGNORE);         
         MPI_Waitall(27, sendRequests.data(), MPI_STATUSES_IGNORE);
      }
   
   
      int32_t* getStorageSize() {
         return storageSize;
      }

      /*! Get the size of the local domain handled by this grid.
       */
      int32_t* getLocalSize() {
      // std::array<int32_t, 3>& getLocalSize() {
         return localSize;
      }

      /*! Get the sstart coordinates of the local domain handled by this grid.
       */
      int32_t* getLocalStart() {
         return localStart;
      }

      /*! Get global size of the fsgrid domain
       */
      ARCH_HOSTDEV int* getGlobalSize() {
         return globalSize;
      }

      /*! Calculate global cell position (XYZ in global cell space) from local cell coordinates.
       *
       * \param x x-Coordinate, in cells
       * \param y y-Coordinate, in cells
       * \param z z-Coordinate, in cells
       *
       * \return Global cell coordinates
       */
      ARCH_HOSTDEV void getGlobalIndices(int x, int y, int z, int32_t (&retval)[3]) {
         retval[0] = localStart[0] + x;
         retval[1] = localStart[1] + y;
         retval[2] = localStart[2] + z;
      }

      /*! Get a reference to the field data in a cell
       * \param x x-Coordinate, in cells
       * \param y y-Coordinate, in cells
       * \param z z-Coordinate, in cells
       * \return A reference to cell data in the given cell
       */
      ARCH_HOSTDEV T* get(int x, int y, int z) {

         // Keep track which neighbour this cell actually belongs to (13 = ourself)
         int isInNeighbourDomain=13;
         int coord_shift[3] = {0,0,0};
         if(x < 0) {
            isInNeighbourDomain -= 9;
            coord_shift[0] = 1;
         }
         if(x >= localSize[0]) {
            isInNeighbourDomain += 9;
            coord_shift[0] = -1;
         }
         if(y < 0) {
            isInNeighbourDomain -= 3;
            coord_shift[1] = 1;
         }
         if(y >= localSize[1]) {
            isInNeighbourDomain += 3;
            coord_shift[1] = -1;
         }
         if(z < 0) {
            isInNeighbourDomain -= 1;
            coord_shift[2] = 1;
         }
         if(z >= localSize[2]) {
            isInNeighbourDomain += 1;
            coord_shift[2] = -1;
         }

         // Santiy-Check that the requested cell is actually inside our domain
         // TODO: ugh, this is ugly.
#ifdef FSGRID_DEBUG
         bool inside=true;
         if(localSize[0] <= 1 && !periodic[0]) {
            if(x != 0) {
               std::cerr << "x != 0 despite non-periodic x-axis with only one cell." << std::endl;
               inside = false;
            }
         } else {
            if(x < -stencil || x >= localSize[0] + stencil) {
               std::cerr << "x = " << x << " is outside of [ " << -stencil << 
                  ", " << localSize[0] + stencil << "[!" << std::endl;
               inside = false;
            }
         }

         if(localSize[1] <= 1 && !periodic[1]) {
            if(y != 0) {
               std::cerr << "y != 0 despite non-periodic y-axis with only one cell." << std::endl;
               inside = false;
            }
         } else {
            if(y < -stencil || y >= localSize[1] + stencil) {
               std::cerr << "y = " << y << " is outside of [ " << -stencil <<
                  ", " << localSize[1] + stencil << "[!" << std::endl;
               inside = false;
            }
         }

         if(localSize[2] <= 1 && !periodic[2]) {
            if(z != 0) {
               std::cerr << "z != 0 despite non-periodic z-axis with only one cell." << std::endl;
               inside = false;
            }
         } else {
            if(z < -stencil || z >= localSize[2] + stencil) {
               inside = false;
               std::cerr << "z = " << z << " is outside of [ " << -stencil <<
                  ", " << localSize[2] + stencil << "[!" << std::endl;
            }
         }
         if(!inside) {
            std::cerr << "Out-of bounds access in FsGrid::get! Expect weirdness." << std::endl;
            return NULL;
         }
#endif // FSGRID_DEBUG

         if(isInNeighbourDomain != 13) {

            // Check if the corresponding neighbour exists
            if(neighbour[isInNeighbourDomain]==MPI_PROC_NULL) {
               // Neighbour doesn't exist, we must be an outer boundary cell
               // (or something is quite wrong)
               return NULL;
            } else if(neighbour[isInNeighbourDomain] == rank) {
               // For periodic boundaries, where the neighbour is actually ourself,
               // return our own actual cell instead of the ghost
               x += coord_shift[0] * localSize[0];
               y += coord_shift[1] * localSize[1];
               z += coord_shift[2] * localSize[2];
            }
            // Otherwise we return the ghost cell
         }
         LocalID index = LocalIDForCoords(x,y,z);

         return &data[index * TDim];
      }

      ARCH_HOSTDEV T* get(LocalID id) {
         if(id < 0 || (unsigned int)id > totalStorageSize) {
            #ifndef __CUDA_ARCH__ 
               std::cerr << "Out-of-bounds access in FsGrid::get!" << std::endl
                  << "(LocalID = " << id << ", but storage space is " << totalStorageSize
                  << ". Expect weirdness." << std::endl;
            #endif
            return NULL;
         }
         return &data[id * TDim];
      }

      ARCH_HOSTDEV T& get(int x, int y, int z, int i) {
         return (get(x,y,z)[i]);
      }

      ARCH_HOSTDEV T& getData(int i=0) const {
            return data[i]; 
      }

      /*! Physical grid spacing and physical coordinate space start.
       * TODO: Should this be private and have accesor-functions?
       */
      double DX,DY,DZ;
      std::array<double,3> physicalGlobalStart;

      /*! Get the physical coordinates in the global simulation space for
       * the given cell.
       *
       * \param x local x-Coordinate, in cells
       * \param y local y-Coordinate, in cells
       * \param z local z-Coordinate, in cells
       */
      std::array<double, 3> getPhysicalCoords(int x, int y, int z) {
         std::array<double, 3> coords;
         coords[0] = physicalGlobalStart[0] + (localStart[0]+x)*DX;
         coords[1] = physicalGlobalStart[1] + (localStart[1]+y)*DY;
         coords[2] = physicalGlobalStart[2] + (localStart[2]+z)*DZ;

         return coords;
      }

      /*! Debugging output helper function. Allows for nicely formatted printing
       * of grid contents. Since the grid data format is varying, the actual
       * printing should be done in a lambda passed to this function. Example usage
       * to plot |B|:
       *
       * perBGrid.debugOutput([](const std::array<Real, fsgrids::bfield::N_BFIELD>& a)->void{
       *     cerr << sqrt(a[0]*a[0]+a[1]*a[1]+a[2]*a[2]) << ", ";
       * });
       *
       * \param func Function pointer (or lambda) which is called with a cell reference,
       * in order. Use std::cerr in it to print desired value.
       */
      void debugOutput(void (func)(const T&)) {
         int xmin=0,xmax=1;
         int ymin=0,ymax=1;
         int zmin=0,zmax=1;
         if(localSize[0] > 1) {
            xmin = -stencil; xmax = localSize[0]+stencil;
         }
         if(localSize[1] > 1) {
            ymin = -stencil; ymax = localSize[1]+stencil;
         }
         if(localSize[2] > 1) {
            zmin = -stencil; zmax = localSize[2]+stencil;
         }
         for(int z=zmin; z<zmax; z++) {
            for(int y=ymin; y<ymax; y++) {
               for(int x=xmin; x<xmax; x++) {
                  func(*get(x,y,z));
               }
               std::cerr << std::endl;
            }
            std::cerr << " - - - - - - - - " << std::endl;
         }
      }

      /*! Get the rank of this CPU in the FsGrid communicator */
      int getRank() {
        return rank;
      }

      /*! Get in which directions, if any, this grid is periodic */
      std::array<bool, 3>& getPeriodic() {
        return periodic;
      }

      /*! Perform an MPI_Allreduce with this grid's internal communicator
       * Function syntax is identical to MPI_Allreduce, except the final (communicator
       * argument will not be needed) */
      int Allreduce(void* sendbuf, void* recvbuf, int count, MPI_Datatype datatype, MPI_Op op) {
         return MPI_Allreduce(sendbuf, recvbuf, count, datatype, op, comm3d);
      }

   private:
      //! MPI Cartesian communicator used in this grid
      MPI_Comm comm3d;
      int rank; //!< This task's rank in the communicator
      std::vector<MPI_Request> requests;
      uint numRequests;

      int neighbour[27]; //!< Tasks of the 26 neighbours (plus ourselves)
      std::vector<char> neighbour_index; //!< Lookup table from rank to index in the neighbour array

      // We have, fundamentally, two different coordinate systems we're dealing with:
      // 1) Task grid in the MPI_Cartcomm
      std::array<int, 3> ntasks; //!< Number of tasks in each direction
      std::array<int, 3> taskPosition; //!< This task's position in the 3d task grid
      // 2) Cell numbers in global and local view

      std::array<bool, 3> periodic; //!< Information about whether a given direction is periodic
      int32_t totalStorageSize; //!< Total number of cells in the local storage, including ghost cells 
      int32_t globalSize[3]; //!< Global size of the simulation space, in cells
      int32_t localSize[3];
      // std::array<int32_t, 3> localSize;  //!< Local size of simulation space handled by this task (without ghost cells)
      int32_t storageSize[3];  //!< Local size of simulation space handled by this task (including ghost cells)
      int32_t localStart[3]; //!< Offset of the local coordinate system against the global one 

      FsGridCouplingInformation* coupling; // Information required to couple to external grids

      std::array<MPI_Datatype, 27> neighbourSendType; //!< Datatype for sending data
      std::array<MPI_Datatype, 27> neighbourReceiveType; //!< Datatype for receiving data



      //! Actual storage of field data
      // std::vector<T>* data;


      //! Helper function: given a global cellID, calculate the global cell coordinate from it.
      // This is then used do determine the task responsible for this cell, and the
      // local cell index in it.
      std::array<int, 3> globalIDtoCellCoord(GlobalID id) {

         // Transform globalID to global cell coordinate
         std::array<int, 3> cell;

         assert(id >= 0);
         assert(id < globalSize[0] * globalSize[1] * globalSize[2]);

         int stride=1;
         for(int i=0; i<3; i++) {
            cell[i] = (id / stride) % globalSize[i];
            stride *= globalSize[i];
         }

         return cell;
      }

      void swapArray(int array[3]) {
         int a = array[0];
         array[0] = array[2];
         array[2] = a;
      }
};<|MERGE_RESOLUTION|>--- conflicted
+++ resolved
@@ -156,13 +156,8 @@
        * \param MPI_Comm The MPI communicator this grid should use.
        * \param isPeriodic An array specifying, for each dimension, whether it is to be treated as periodic.
        */
-<<<<<<< HEAD
    FsGrid(int32_t globalSize[3], MPI_Comm parent_comm, std::array<bool,3> isPeriodic, FsGridCouplingInformation* coupling)
             : globalSize{globalSize[0], globalSize[1], globalSize[2]}, coupling(coupling) {
-=======
-   FsGrid(std::array<int32_t,3> globalSize, MPI_Comm parent_comm, std::array<bool,3> isPeriodic, FsGridCouplingInformation* coupling)
-            : globalSize(globalSize), coupling(coupling) {
->>>>>>> d6515c0a
          int status;
          int size;
 
@@ -300,12 +295,7 @@
             }
             totalStorageSize *= storageSize[i];
          }
-<<<<<<< HEAD
-         // data = new std::vector<T>(totalStorageSize);
          data = (T*) malloc(totalStorageSize * TDim * sizeof(T));
-=======
-         data.resize(totalStorageSize);
->>>>>>> d6515c0a
          coupling->setCouplingSize(totalStorageSize);
 
          MPI_Datatype mpiTypeT;
