/*
 * This file is part of Vlasiator.
 * Copyright 2010-2016 Finnish Meteorological Institute
 * */
#include <array>
#include <vector>
#include <mpi.h>
#include <iostream>
#include <limits>
#include <stdint.h>

/*! Simple cartesian, non-loadbalancing MPI Grid for use with the fieldsolver
 *
 * \param T datastructure containing the field in each cell which this grid manages
 * \param stencil ghost cell width of this grid
 */
template <typename T, int stencil> class FsGrid {

   public:

      typedef uint64_t LocalID;
      typedef uint64_t GlobalID;

      /*! Constructor for this grid.
       * \param globalSize Cell size of the global simulation domain.
       * \param MPI_Comm The MPI communicator this grid should use.
       * \param isPeriodic An array specifying, for each dimension, whether it is to be treated as periodic.
       */
<<<<<<< HEAD
      FsGrid(std::array<int32_t,fsgrid_dims> globalSize, MPI_Comm parent_comm, std::array<int,fsgrid_dims> isPeriodic)
=======
      FsGrid(std::array<uint32_t,3> globalSize, MPI_Comm parent_comm, std::array<int,3> isPeriodic)
>>>>>>> 943bd259
            : globalSize(globalSize) {

         int status;
         int size;
         status = MPI_Comm_size(parent_comm, &size);

         // Heuristically choose a good domain decomposition for our field size
         computeDomainDecomposition(globalSize, size, ntasks);


         // Create cartesian communicator
         status = MPI_Cart_create(parent_comm, 3, ntasks.data(), isPeriodic.data(), 0, &comm3d);
         if(status != MPI_SUCCESS) {
            std::cerr << "Creating cartesian communicatior failed when attempting to create FsGrid!" << std::endl;
            return;
         }

         status = MPI_Comm_rank(comm3d, &rank);
         if(status != MPI_SUCCESS) {
            std::cerr << "Getting rank failed when attempting to create FsGrid!" << std::endl;

            // Without a rank, there's really not much we can do. Just return an uninitialized grid
            // (I suppose we'll crash after this, anyway)
            return;
         }


         // Determine our position in the resulting task-grid
         status = MPI_Cart_coords(comm3d, rank, 3, taskPosition.data());
         if(status != MPI_SUCCESS) {
            std::cerr << "Rank " << rank
               << " unable to determine own position in cartesian communicator when attempting to create FsGrid!"
               << std::endl;
         }

         // Allocate the array of neighbours
         for(int i=0; i<size; i++) {
            neighbour_index.push_back(MPI_PROC_NULL);
         }
         for(int i=0; i<27; i++) {
            neighbour[i]=MPI_PROC_NULL;
         }

         // Get the IDs of the 26 direct neighbours
         for(int x=-1; x<=1;x++) {
            for(int y=-1; y<=1;y++) {
               for(int z=-1; z<=1; z++) {
                  std::array<int,3> neighPosition;

                  /*
                   * Figure out the coordinates of the neighbours in all three
                   * directions
                   */
                  neighPosition[0]=taskPosition[0]+x;
                  if(isPeriodic[0]) {
                     neighPosition[0] += ntasks[0];
                     neighPosition[0] %= ntasks[0];
                  }

                  neighPosition[1]=taskPosition[1]+y;
                  if(isPeriodic[1]) {
                     neighPosition[1] += ntasks[1];
                     neighPosition[1] %= ntasks[1];
                  }

                  neighPosition[2]=taskPosition[2]+z;
                  if(isPeriodic[2]) {
                     neighPosition[2] += ntasks[2];
                     neighPosition[2] %= ntasks[2];
                  }

                  /*
                   * If those coordinates exist, figure out the responsible CPU
                   * and store its rank
                   */
                  if(neighPosition[0]>=0 && neighPosition[0]<ntasks[0] && neighPosition[1]>=0
                        && neighPosition[1]<ntasks[1] && neighPosition[2]>=0 && neighPosition[2]<ntasks[2]) {

                     // Calculate the rank
                     int neighRank;
                     status = MPI_Cart_rank(comm3d, neighPosition.data(), &neighRank);
                     if(status != MPI_SUCCESS) {
                        std::cerr << "Rank " << rank << " can't determine neighbour rank at position [";
                        for(int i=0; i<3; i++) {
                           std::cerr << neighPosition[i] << ", ";
                        }
                        std::cerr << "]" << std::endl;
                     }

                     // Forward lookup table
                     neighbour[(x+1)*9+(y+1)*3+(z+1)]=neighRank;

                     // Reverse lookup table
                     if(neighRank >= 0 && neighRank < size) {
                        neighbour_index[neighRank]=(char) ((x+1)*9+(y+1)*3+(z+1));
                     }
                  } else {
                     neighbour[(x+1)*9+(y+1)*3+(z+1)]=MPI_PROC_NULL;
                  }
               }
            }
         }


         // Determine size of our local grid
         for(int i=0; i<3; i++) {
            localSize[i] = calcLocalSize(globalSize[i],ntasks[i], taskPosition[i]);
            localStart[i] = calcLocalStart(globalSize[i],ntasks[i], taskPosition[i]);
         }

         //std::cerr << "Rank " << rank << " here, my space starts at [" << localStart[0] << ", " << localStart[1] << ", "
         //   << localStart[2] << "] and ends at [" << (localStart[0] + localSize[0]) << ", " <<
         //   (localStart[1]+localSize[1]) << ", " << (localStart[2]+localSize[2]) << "]" << std::endl;

         // Allocate local storage array
         size_t totalStorageSize=1;
         for(int i=0; i<3; i++) {
            if(globalSize[i] <= 1) {
               // Collapsed dimension => only one cell thick
               storageSize[i] = 1;
            } else {
               // Size of the local domain + 2* size for the ghost cell stencil
               storageSize[i] = (localSize[i] + stencil*2);
            }
            totalStorageSize *= storageSize[i];
         }
         data.resize(totalStorageSize);

<<<<<<< HEAD
         MPI_Datatype mpiTypeT;
         MPI_Type_contiguous(sizeof(T), MPI_BYTE, &mpiTypeT);
         // Compute send and receive datatypes
         for(int x=-1; x<=1;x++) {
            for(int y=-1; y<=1;y++) {
               for(int z=-1; z<=1; z++) {
                  std::array<int,3> subarraySize;
                  std::array<int,3> subarrayStart;
                  
                  if((storageSize[0] == 1 && x!= 0 ) ||
                     (storageSize[1] == 1 && y!= 0 ) ||
                     (storageSize[2] == 1 && z!= 0 )){
                     //check for 2 or 1D simulations
                     neighbourSendType[(x+1) * 9 + (y + 1) * 3 + (z + 1)] = MPI_BYTE;
                     neighbourReceiveType[(x+1) * 9 + (y + 1) * 3 + (z + 1)] = MPI_BYTE;
                     continue;
                  }

                  subarraySize[0] = (x == 0) ? localSize[0] : stencil;
                  subarraySize[1] = (y == 0) ? localSize[1] : stencil;
                  subarraySize[2] = (z == 0) ? localSize[2] : stencil;

                  if( x == 0 || x == -1 )
                     subarrayStart[0] = stencil;
                  else if (x == 1)
                     subarrayStart[0] = storageSize[0] - 2 * stencil;
                  if( y == 0 || y == -1 )
                     subarrayStart[1] = stencil;
                  else if (y == 1)
                     subarrayStart[1] = storageSize[1] - 2 * stencil;
                  if( z == 0 || z == -1 )
                     subarrayStart[2] = stencil;
                  else if (z == 1)
                     subarrayStart[2] = storageSize[2] - 2 * stencil;
                  
                  for(int i = 0;i < 3; i++)
                     if(storageSize[i] == 1) 
                        subarrayStart[i] = 0;
                  if(rank==0)
                     printf("create snd datatype for %d, %d, %d:  storagesize %d %d %d subarraysize  %d %d %d subarraystart %d %d %d\n", 
                            x, y, z,
                            storageSize[0], storageSize[1], storageSize[2], 
                            subarraySize[0], subarraySize[1], subarraySize[2], 
                            subarrayStart[0], subarrayStart[1], subarrayStart[2]);
                  
                         
                  MPI_Type_create_subarray(3,
                                           storageSize.data(),
                                           subarraySize.data(),
                                           subarrayStart.data(),
                                           MPI_ORDER_C,
                                           mpiTypeT,
                                           &(neighbourSendType[(x+1) * 9 + (y + 1) * 3 + (z + 1)]) );
                  
                  if(x == -1 )
                     subarrayStart[0] = 0;
                  else if (x == 0)
                     subarrayStart[0] = stencil;
                  else if (x == 1)
                     subarrayStart[0] = storageSize[0] -  stencil;
                  if(y == -1 )
                     subarrayStart[1] = 0;
                  else if (y == 0)
                     subarrayStart[1] = stencil;
                  else if (y == 1)
                     subarrayStart[1] = storageSize[1] -  stencil;
                  if(z == -1 )
                     subarrayStart[2] = 0;
                  else if (z == 0)
                     subarrayStart[2] = stencil;
                  else if (z == 1)
                     subarrayStart[2] = storageSize[2] -  stencil;
                  for(int i = 0;i < 3; i++)
                     if(storageSize[i] == 1) 
                        subarrayStart[i] = 0;
                  if(rank==0)
                     printf("create rcv datatype for %d, %d, %d:  storagesize %d %d %d subarraysize  %d %d %d subarraystart %d %d %d\n", 
                            x, y, z,
                            storageSize[0], storageSize[1], storageSize[2], 
                            subarraySize[0], subarraySize[1], subarraySize[2], 
                            subarrayStart[0], subarrayStart[1], subarrayStart[2]);
                  
                  
                  MPI_Type_create_subarray(3,
                                           storageSize.data(),
                                           subarraySize.data(),
                                           subarrayStart.data(),
                                           MPI_ORDER_C,
                                           mpiTypeT,
                                           &(neighbourReceiveType[(x+1)*9+(y+1)*3+(z+1)]) );
                  
               }
            }
         }
         
         for(int i=0;i<27;i++){
            if(neighbourReceiveType[i] != MPI_BYTE)
               MPI_Type_commit(&(neighbourReceiveType[i]));
            if(neighbourSendType[i] != MPI_BYTE)
               MPI_Type_commit(&(neighbourSendType[i]));
         }
=======
         // Also set up coupling information to external grid (fill with MPI_PROC_NULL to begin with)
         // Before actual grid coupling can be done, this information has to be filled in.
         externalRank.resize(totalStorageSize);
         for(int i=0; i<externalRank.size(); i++) {
            externalRank[i] = MPI_PROC_NULL;
         }

>>>>>>> 943bd259
      }

      /*! Destructor, cleans up the cartesian communicator
       */
      ~FsGrid() {
         for(int i=0;i<27;i++){
            if(neighbourReceiveType[i] != MPI_BYTE)
               MPI_Type_free(&(neighbourReceiveType[i]));
            if(neighbourSendType[i] != MPI_BYTE)
               MPI_Type_free(&(neighbourSendType[i]));
         }
         MPI_Comm_free(&comm3d);
      }

      /*! Returns the task responsible, and its localID for handling the cell with the given GlobalID
       * \param id GlobalID of the cell for which task is to be determined
       * \return a task for the grid's cartesian communicator
       */
      std::pair<int,LocalID> getTaskForGlobalID(GlobalID id) {
         // Transform globalID to global cell coordinate
         std::array<int, 3> cell = globalIDtoCellCoord(id);

         // Find the index in the task grid this Cell belongs to
         std::array<int, 3> taskIndex;
         for(int i=0; i<3; i++) {
            int n_per_task = globalSize[i]/ntasks[i];
            int remainder = globalSize[i]%ntasks[i];

            if(cell[i] < remainder*(n_per_task+1)) {
               taskIndex[i] = cell[i] / (n_per_task + 1);
            } else {
               taskIndex[i] = remainder + (cell[i] - remainder*(n_per_task+1)) / n_per_task;
            }
         }

         // Get the task number from the communicator
         std::pair<int,LocalID> retVal;
         int status = MPI_Cart_rank(comm3d, taskIndex.data(), &retVal.first);
         if(status != MPI_SUCCESS) {
            std::cerr << "Unable to find FsGrid rank for global ID " << id << " (coordinates [";
            for(int i=0; i<3; i++) {
               std::cerr << cell[i] << ", ";
            }
            std::cerr << "]" << std::endl;
            return std::pair<int,LocalID>(MPI_PROC_NULL,0);
         }

         // Determine localID of that cell within the target task
         std::array<int, 3> thatTasksStart;
         for(int i=0; i<3; i++) {
            thatTasksStart[i] = calcLocalStart(globalSize[i], ntasks[i], taskIndex[i]);
         }

         retVal.second = 0;
         int stride = 1;
         for(int i=0; i<3; i++) {
            if(globalSize[i] <= 1) {
               // Collapsed dimension, doesn't contribute.
               retVal.second += 0;
            } else {
               retVal.second += stride*(cell[i] - thatTasksStart[i] + stencil);
               stride *= storageSize[i];
            }
         }

         return retVal;
      }

      /*! Determine the cell's GlobalID from its local x,y,z coordinates
       * \param x The cell's task-local x coordinate
       * \param y The cell's task-local y coordinate
       * \param z The cell's task-local z coordinate
       */
      GlobalID GlobalIDForCoords(int x, int y, int z) {
         return globalSize[0]*(x+localStart[0])
            + globalSize[1]*(y+localStart[1])
            + globalSize[2]*(z+localStart[2]);
      }
      /*! Determine the cell's LocalID from its local x,y,z coordinates
       * \param x The cell's task-local x coordinate
       * \param y The cell's task-local y coordinate
       * \param z The cell's task-local z coordinate
       */
      LocalID LocalIDForCoords(int x, int y, int z) {
         LocalID index=0;
         if(globalSize[2] > 1) {
            index += storageSize[0]*storageSize[1]*(stencil+z);
         }
         if(globalSize[1] > 1) {
            index += storageSize[0]*(stencil+y);
         }
         if(globalSize[0] > 1 ) {
            index += stencil+x;
         }

         return index;
      }

      /*! Prepare for transfer of Rank information from a coupled grid.
       * Setup MPI Irecv requests to recieve data for each grid cell, and prepare
       * buffer space to hold the MPI requests of the sends.
       *
       * \param cellsToCouple How many cells are going to be coupled
       */
      void setupForGridCoupling(int cellsToCouple) {
         int status;
         // Make sure we have sufficient buffer space to store our mpi requests
         requests.resize(localSize[0]*localSize[1]*localSize[2] + cellsToCouple);
         numRequests=0;

         for(int z=0; z<localSize[2]; z++) {
            for(int y=0; y<localSize[1]; y++) {
               for(int x=0; x<localSize[0]; x++) {
                  // Calculate LocalID for this cell
                  LocalID thisCell = LocalIDForCoords(x,y,z);
                  status = MPI_Irecv(&externalRank[thisCell], 1, MPI_INT, MPI_ANY_SOURCE, thisCell, comm3d,
                        &requests[numRequests++]);
                  if(status != MPI_SUCCESS) {
                     std::cerr << "Error setting up MPI Irecv in FsGrid::setupForGridCoupling" << std::endl;
                  }
               }
            }
         }
      }

      /*! Set the MPI rank responsible for external communication with the given cell.
       * If, for example, a separate grid is used in another part of the code, this would be the rank
       * in that grid, responsible for the information in this cell.
       *
       * This only needs to be called if the association changes (such as: on startup, and in a load
       * balancing step)
       *
       * \param id Global cell ID to be addressed
       * \iparam rank
       */
      void setGridCoupling(GlobalID id, int rank) {

         // Determine Task and localID that this cell belongs to
         std::pair<int,LocalID> TaskLid = getTaskForGlobalID(id);

         // Build the MPI Isend request for this cell
         int status;
         status = MPI_Isend(&rank, 1, MPI_INT, TaskLid.first, TaskLid.second, comm3d,
               &requests[numRequests++]);
         if(status != MPI_SUCCESS) {
            std::cerr << "Error setting up MPI Isend in FsGrid::setFieldData" << std::endl;
         }
      }

      /*! Called after setting up the transfers into or out of this grid.
       * Basically only does a MPI_Waitall for all requests.
       */
      void finishGridCoupling() {
         MPI_Waitall(numRequests,requests.data(),MPI_STATUSES_IGNORE);
      }

      /*! Prepare for transfer of grid cell data into this grid. 
       * Setup MPI Irecv requests to recieve data for each grid cell, and prepare
       * buffer space to hold the MPI requests of the sends.
       *
       * \param cellsToSend How many cells are going to be sent by this task
       */
      void setupForTransferIn(int cellsToSend) {
         int status;
         // Make sure we have sufficient buffer space to store our mpi requests
         requests.resize(localSize[0]*localSize[1]*localSize[2] + cellsToSend);
         numRequests=0;

         for(int z=0; z<localSize[2]; z++) {
            for(int y=0; y<localSize[1]; y++) {
               for(int x=0; x<localSize[0]; x++) {
                  // Calculate LocalID for this cell
                  LocalID thisCell = LocalIDForCoords(x,y,z);
                  status = MPI_Irecv(get(thisCell), sizeof(T), MPI_BYTE, externalRank[thisCell], thisCell, comm3d,
                        &requests[numRequests++]);
                  if(status != MPI_SUCCESS) {
                     std::cerr << "Error setting up MPI Irecv in FsGrid::setupForTransferIn" << std::endl;
                  }
               }
            }
         }
      }

      /*! Set grid cell wtih the given ID to the value specified. Note that this doesn't need to be a local cell.
       * Note that this function should be concurrently called by all tasks, to allow for point-to-point communication.
       * \param id Global cell ID to be filled
       * \iparam value New value to be assigned to it
       *
       * TODO: Shouldn't this maybe rather be part of the external grid-glue?
       */
<<<<<<< HEAD
      void setFieldData(GlobalID id, T& value) {
         
=======
      void transferDataIn(GlobalID id, T& value) {

>>>>>>> 943bd259
         // Determine Task and localID that this cell belongs to
         std::pair<int,LocalID> TaskLid = getTaskForGlobalID(id);

         // Build the MPI Isend request for this cell
         int status;
         status = MPI_Isend(&value, sizeof(T), MPI_BYTE, TaskLid.first, TaskLid.second, comm3d,
               &requests[numRequests++]);
         if(status != MPI_SUCCESS) {
            std::cerr << "Error setting up MPI Isend in FsGrid::setFieldData" << std::endl;
         }
      }
      /*! Called after setting up the transfers into or out of this grid.
       * Basically only does a MPI_Waitall for all requests.
       */
      void finishTransfersIn() {
         MPI_Waitall(numRequests,requests.data(),MPI_STATUSES_IGNORE);
      }


      /*! Prepare for transfer of grid cell data out of this grid.
       * Setup MPI Isend requests to send data for each grid cell, and prepare
       * buffer space to hold the MPI requests of the sends.
       *
       * \param cellsToSend How many cells are going to be sent by this task
       */
      void setupForTransferOut(int cellsToRecieve) {
         // Make sure we have sufficient buffer space to store our mpi requests
         requests.resize(localSize[0]*localSize[1]*localSize[2] + cellsToRecieve);
         numRequests=0;
      }

      /*! Get the value of the grid cell wtih the given ID. Note that this doesn't need to be a local cell.
       * \param id Global cell ID to be read
       * \iparam target Location that the result is to be stored in
       *
       * TODO: Shouldn't this maybe rather be part of the external grid-glue?
       */
      void transferDataOut(GlobalID id, T& target) {

         // Determine Task and localID that this cell belongs to
         std::pair<int,LocalID> TaskLid = getTaskForGlobalID(id);

         // Build the MPI Irecv request for this cell
         int status;
         status = MPI_Irecv(&target, sizeof(T), MPI_BYTE, TaskLid.first, TaskLid.second, comm3d,
               &requests[numRequests++]);
         if(status != MPI_SUCCESS) {
            std::cerr << "Error setting up MPI Isend in FsGrid::setFieldData" << std::endl;
         }
      }

      //TODO: Document
      void finishTransfersOut() {
         int status;
         for(int z=0; z<localSize[2]; z++) {
            for(int y=0; y<localSize[1]; y++) {
               for(int x=0; x<localSize[0]; x++) {
                  // Calculate LocalID for this cell
                  LocalID thisCell = LocalIDForCoords(x,y,z);
                  status = MPI_Isend(get(thisCell), sizeof(T), MPI_BYTE, externalRank[thisCell], thisCell, comm3d,
                        &requests[numRequests++]);
                  if(status != MPI_SUCCESS) {
                     std::cerr << "Error setting up MPI Irecv in FsGrid::setupForTransferIn" << std::endl;
                  }
               }
            }
         }

         MPI_Waitall(numRequests,requests.data(),MPI_STATUSES_IGNORE);
      }

      /*! Perform ghost cell communication.
       */
      void updateGhostCells() {
         //TODO, faster with simultaneous isends& ireceives?
         
         for(int x=-1; x<=1;x++) {
            for(int y=-1; y<=1;y++) {
               for(int z=-1; z<=1; z++) {
                  std::array<int,3> subarraySize;
                  std::array<int,3> subarrayStart;
                  int receiveId = (1 - x) * 9 + ( 1 - y) * 3 + ( 1 - z);
                  int sendId = (x+1) * 9 + (y + 1) * 3 + (z + 1);
/*                  if(neighbour[i] != MPI_PROC_NULL &&
                    neighbourSendType[i] != MPI_DATATYPE_NULL &&
                    neighbourReceiveType[i] != MPI_DATATYPE_NULL) {
*/
                  printf("%d: Send to %d %d %d ( %d) with rank %d\n", rank, x, y, z, sendId, neighbour[sendId]);
                  printf("%d: Receive from %d %d %d ( %d) with rank %d\n", rank, -x, -y, -z, receiveId, neighbour[receiveId]);
                  
                  MPI_Sendrecv(data.data(), 1, neighbourSendType[sendId], neighbour[sendId], sendId, 
                               data.data(), 1, neighbourReceiveType[receiveId], neighbour[receiveId], sendId,
                               comm3d, MPI_STATUS_IGNORE);
                  printf("%d: ... done\n",rank);
               }
            }
         }
      }

   

      /*! Get the size of the local domain handled by this grid.
       */
      std::array<uint32_t, 3>& getLocalSize() {
         return localSize;
      }

      /*! Get a reference to the field data in a cell
       * \param x x-Coordinate, in cells
       * \param y y-Coordinate, in cells
       * \param z z-Coordinate, in cells
       * \return A reference to cell data in the given cell
       */
      T* get(int x, int y, int z) {

         // Santiy-Check that the requested cell is actually inside our domain
         // TODO: ugh, this is ugly.
         bool inside=true;
         if(localSize[0] <= 1) {
            if(x != 0) {
               inside = false;
            }
         } else {
            if(x < -stencil || x > localSize[0] + stencil) {
               inside = false;
            }
         }

<<<<<<< HEAD
         int index=storageSize[0]*storageSize[1]* ( z + stencil) +
            + storageSize[0]* (y + stencil)
            + (x + xtencil);
                               
         return data[index];
      }

      const T& get(int x, int y, int z) const;
   
      T& get(LocalID id) {
         if(id < 0 || id > data.get_size()) {
=======
         if(localSize[1] <= 1) {
            if(y != 0) {
               inside = false;
            }
         } else {
            if(y < -stencil || y > localSize[1] + stencil) {
               inside = false;
            }
         }

         if(localSize[2] <= 1) {
            if(z != 0) {
               inside = false;
            }
         } else {
            if(z < -stencil || z > localSize[2] + stencil) {
               inside = false;
            }
         }

         if(!inside) {
            std::cerr << "Out-of bounds access in FsGrid::get! Expect weirdness." << std::endl;
            return NULL;
         }
         
         LocalID index = LocalIDForCoords(x,y,z);

         return &data[index];
      }

      T* get(LocalID id) {
         if(id < 0 || id > data.size()) {
>>>>>>> 943bd259
            std::cerr << "Out-of-bounds access in FsGrid::get! Expect weirdness." << std::endl;
            return NULL;
         }
         return &data[id];
      }

   private:
      //! MPI Cartesian communicator used in this grid
      MPI_Comm comm3d;
      int rank; //!< This task's rank in the communicator
      std::vector<MPI_Request> requests;
      int numRequests;

      std::vector<int> externalRank; //!< MPI rank that each cell is being communicated to externally

      std::array<int, 27> neighbour; //!< Tasks of the 26 neighbours (plus ourselves)
      std::vector<char> neighbour_index; //!< Lookup table from rank to index in the neighbour array

      // We have, fundamentally, two different coordinate systems we're dealing with:
      // 1) Task grid in the MPI_Cartcomm
      std::array<int, 3> ntasks; //!< Number of tasks in each direction
      std::array<int, 3> taskPosition; //!< This task's position in the 3d task grid
      // 2) Cell numbers in global and local view
<<<<<<< HEAD
      std::array<int32_t,fsgrid_dims> globalSize; //!< Global size of the simulation space, in cells
      std::array<int32_t,fsgrid_dims> localSize;  //!< Local size of simulation space handled by this task (without ghost cells)
      std::array<int32_t,fsgrid_dims> storageSize;  //!< Local size of simulation space handled by this task (including ghost cells)

      std::array<MPI_Datatype, 27> neighbourSendType; //!< Datatype for sending data
      std::array<MPI_Datatype, 27> neighbourReceiveType; //!< Datatype for receiving data

=======
      std::array<uint32_t, 3> globalSize; //!< Global size of the simulation space, in cells
      std::array<uint32_t, 3> localSize;  //!< Local size of simulation space handled by this task (without ghost cells)
      std::array<uint32_t, 3> storageSize;  //!< Local size of simulation space handled by this task (including ghost cells)
      std::array<uint32_t, 3> localStart; //!< Offset of the local coordinate system against the global one
>>>>>>> 943bd259

      //! Actual storage of field data
      std::vector<T> data;

      //! Helper function: given a global cellID, calculate the global cell coordinate from it.
      // This is then used do determine the task responsible for this cell, and the
      // local cell index in it.
      std::array<int, 3> globalIDtoCellCoord(GlobalID id) {

         // Transform globalID to global cell coordinate
         std::array<int, 3> cell;

         int stride=1;
         for(int i=0; i<3; i++) {
            cell[i] = (id / stride) % globalSize[i];
            stride *= globalSize[i];
         }

         return cell;
      }

      //! Helper function to optimize decomposition of this grid over the given number of tasks
      void computeDomainDecomposition(const std::array<int32_t, 3>& GlobalSize, int nProcs, 
            std::array<int,3>& processDomainDecomposition) {

         std::array<double, 3> systemDim;
         std::array<double, 3 > processBox;
         double optimValue = std::numeric_limits<double>::max();

         processDomainDecomposition = {1,1,1};

         for(int i = 0; i < 3; i++) {
            systemDim[i] = (double)GlobalSize[i];
         }

         for (int i = 1; i<= nProcs; i++) {
            if( i  > systemDim[0])
               continue;
            processBox[0] = std::max(systemDim[0]/i, 1.0);

            for (int j = 1; j<= nProcs; j++) {
               if( i * j  >nProcs || j > systemDim[1])
                  continue;

               processBox[1] = std::max(systemDim[1]/j, 1.0);
               for (int k = 1; k<= nProcs; k++) {
                  if( i * j * k >nProcs || k > systemDim[2])
                     continue;
                  processBox[2] = std::max(systemDim[2]/k, 1.0);
                  double value = 
                     100 * processBox[0] * processBox[1] * processBox[2] + 
                     (i > 1 ? processBox[1] * processBox[2]: 0) +
                     (j > 1 ? processBox[0] * processBox[2]: 0) +
                     (k > 1 ? processBox[0] * processBox[1]: 0);

                  if(value < optimValue ){
                     optimValue = value;
                     processDomainDecomposition[0] = i;
                     processDomainDecomposition[1] = j;
                     processDomainDecomposition[2] = k;

                  }
               }
            }
         }
      }


      //! Helper function: calculate position of the local coordinate space for the given dimension
      //TODO: Inverse of these, to get task for a given position
      // \param globalCells Number of cells in the global Simulation, in this dimension
      // \param ntasks Total number of tasks in this dimension
      // \param my_n This task's position in this dimension
      // \return Cell number at which this task's domains cells start (actual cells, not counting ghost cells)
      int32_t calcLocalStart(int32_t globalCells, int ntasks, int my_n) {
         int n_per_task = globalCells / ntasks;
         int remainder = globalCells % ntasks;

         if(my_n < remainder) {
            return my_n * (n_per_task+1);
         } else {
            return my_n * n_per_task + remainder;
         }
      }
      //! Helper function: calculate size of the local coordinate space for the given dimension
      //TODO: Inverse of these, to get task for a given position
      // \param globalCells Number of cells in the global Simulation, in this dimension
      // \param ntasks Total number of tasks in this dimension
      // \param my_n This task's position in this dimension
      // \return Nmuber of cells for this task's local domain (actual cells, not counting ghost cells)
      int32_t calcLocalSize(int32_t globalCells, int ntasks, int my_n) {
         int n_per_task = globalCells/ntasks;
         int remainder = globalCells%ntasks;
         if(my_n < remainder) {
            return n_per_task+1;
         } else {
            return n_per_task;
         }
      }

};<|MERGE_RESOLUTION|>--- conflicted
+++ resolved
@@ -18,19 +18,15 @@
 
    public:
 
-      typedef uint64_t LocalID;
-      typedef uint64_t GlobalID;
+      typedef int64_t LocalID;
+      typedef int64_t GlobalID;
 
       /*! Constructor for this grid.
        * \param globalSize Cell size of the global simulation domain.
        * \param MPI_Comm The MPI communicator this grid should use.
        * \param isPeriodic An array specifying, for each dimension, whether it is to be treated as periodic.
        */
-<<<<<<< HEAD
-      FsGrid(std::array<int32_t,fsgrid_dims> globalSize, MPI_Comm parent_comm, std::array<int,fsgrid_dims> isPeriodic)
-=======
-      FsGrid(std::array<uint32_t,3> globalSize, MPI_Comm parent_comm, std::array<int,3> isPeriodic)
->>>>>>> 943bd259
+      FsGrid(std::array<int32_t,3> globalSize, MPI_Comm parent_comm, std::array<int,3> isPeriodic)
             : globalSize(globalSize) {
 
          int status;
@@ -159,7 +155,7 @@
          }
          data.resize(totalStorageSize);
 
-<<<<<<< HEAD
+
          MPI_Datatype mpiTypeT;
          MPI_Type_contiguous(sizeof(T), MPI_BYTE, &mpiTypeT);
          // Compute send and receive datatypes
@@ -261,7 +257,7 @@
             if(neighbourSendType[i] != MPI_BYTE)
                MPI_Type_commit(&(neighbourSendType[i]));
          }
-=======
+         
          // Also set up coupling information to external grid (fill with MPI_PROC_NULL to begin with)
          // Before actual grid coupling can be done, this information has to be filled in.
          externalRank.resize(totalStorageSize);
@@ -269,7 +265,7 @@
             externalRank[i] = MPI_PROC_NULL;
          }
 
->>>>>>> 943bd259
+
       }
 
       /*! Destructor, cleans up the cartesian communicator
@@ -460,13 +456,8 @@
        *
        * TODO: Shouldn't this maybe rather be part of the external grid-glue?
        */
-<<<<<<< HEAD
-      void setFieldData(GlobalID id, T& value) {
-         
-=======
       void transferDataIn(GlobalID id, T& value) {
 
->>>>>>> 943bd259
          // Determine Task and localID that this cell belongs to
          std::pair<int,LocalID> TaskLid = getTaskForGlobalID(id);
 
@@ -570,7 +561,7 @@
 
       /*! Get the size of the local domain handled by this grid.
        */
-      std::array<uint32_t, 3>& getLocalSize() {
+      std::array<int32_t, 3>& getLocalSize() {
          return localSize;
       }
 
@@ -595,19 +586,6 @@
             }
          }
 
-<<<<<<< HEAD
-         int index=storageSize[0]*storageSize[1]* ( z + stencil) +
-            + storageSize[0]* (y + stencil)
-            + (x + xtencil);
-                               
-         return data[index];
-      }
-
-      const T& get(int x, int y, int z) const;
-   
-      T& get(LocalID id) {
-         if(id < 0 || id > data.get_size()) {
-=======
          if(localSize[1] <= 1) {
             if(y != 0) {
                inside = false;
@@ -640,7 +618,6 @@
 
       T* get(LocalID id) {
          if(id < 0 || id > data.size()) {
->>>>>>> 943bd259
             std::cerr << "Out-of-bounds access in FsGrid::get! Expect weirdness." << std::endl;
             return NULL;
          }
@@ -664,20 +641,18 @@
       std::array<int, 3> ntasks; //!< Number of tasks in each direction
       std::array<int, 3> taskPosition; //!< This task's position in the 3d task grid
       // 2) Cell numbers in global and local view
-<<<<<<< HEAD
-      std::array<int32_t,fsgrid_dims> globalSize; //!< Global size of the simulation space, in cells
-      std::array<int32_t,fsgrid_dims> localSize;  //!< Local size of simulation space handled by this task (without ghost cells)
-      std::array<int32_t,fsgrid_dims> storageSize;  //!< Local size of simulation space handled by this task (including ghost cells)
+
+      std::array<int32_t, 3> globalSize; //!< Global size of the simulation space, in cells
+      std::array<int32_t, 3> localSize;  //!< Local size of simulation space handled by this task (without ghost cells)
+      std::array<int32_t, 3> storageSize;  //!< Local size of simulation space handled by this task (including ghost cells)
+      std::array<int32_t, 3> localStart; //!< Offset of the local
+                                          //!coordinate system against
+                                          //!the global one
 
       std::array<MPI_Datatype, 27> neighbourSendType; //!< Datatype for sending data
       std::array<MPI_Datatype, 27> neighbourReceiveType; //!< Datatype for receiving data
 
-=======
-      std::array<uint32_t, 3> globalSize; //!< Global size of the simulation space, in cells
-      std::array<uint32_t, 3> localSize;  //!< Local size of simulation space handled by this task (without ghost cells)
-      std::array<uint32_t, 3> storageSize;  //!< Local size of simulation space handled by this task (including ghost cells)
-      std::array<uint32_t, 3> localStart; //!< Offset of the local coordinate system against the global one
->>>>>>> 943bd259
+
 
       //! Actual storage of field data
       std::vector<T> data;
